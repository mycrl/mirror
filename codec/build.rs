--- conflicted
+++ resolved
@@ -1,22 +1,11 @@
-<<<<<<< HEAD
-=======
 #[allow(unused)]
 
->>>>>>> 7ae55574
 use std::{env, fs, path::Path, process::Command};
 
 use anyhow::anyhow;
 use dotenv::dotenv;
 
 fn main() -> anyhow::Result<()> {
-<<<<<<< HEAD
-    println!("cargo:rerun-if-changed=./core/src");
-    println!("cargo:rerun-if-changed=./build.rs");
-
-    let settings = Settings::build()?;
-    compile_lib(&settings)?;
-    link_lib(&settings);
-=======
     #[cfg(not(target_os = "android"))]
     {
         println!("cargo:rerun-if-changed=./core/src");
@@ -27,7 +16,6 @@
         link_lib(&settings);
     }
 
->>>>>>> 7ae55574
     Ok(())
 }
 
