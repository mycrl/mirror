//
//  devices.h
//  devices
//
//  Created by Panda on 2024/2/14.
//

#ifndef devices_h
#define devices_h
#pragma once

#ifdef WINDOWS
#define EXPORT __declspec(dllexport)
#else
#define EXPORT
#endif

#include <libobs/obs.h>
#include <stdio.h>
#include <frame.h>

struct VideoInfo
{
    uint8_t fps;
    uint32_t width;
    uint32_t height;
};

enum DeviceType
{
    kDeviceTypeVideo,
    kDeviceTypeAudio,
    kDeviceTypeScreen,
};

struct DeviceDescription
{
    enum DeviceType type;
    const char* id;
    const char* name;
};

struct DeviceList
{
    struct DeviceDescription** devices;
    size_t size;
};

typedef void (*VideoOutputCallback)(void* ctx, struct VideoFrame* frame);

<<<<<<< HEAD
extern "C"
{
EXPORT int _init(VideoInfo* info);
=======
EXPORT int _init(struct VideoInfo* info);
>>>>>>> cb4eba17
EXPORT void _quit();
EXPORT struct DeviceList _get_device_list(enum DeviceType type);
EXPORT void _release_device_description(struct DeviceDescription* description);
EXPORT void _set_video_input(struct DeviceDescription* description);
EXPORT void* _set_video_output_callback(VideoOutputCallback proc, void* ctx);
}

#endif /* devices_h */<|MERGE_RESOLUTION|>--- conflicted
+++ resolved
@@ -48,13 +48,9 @@
 
 typedef void (*VideoOutputCallback)(void* ctx, struct VideoFrame* frame);
 
-<<<<<<< HEAD
 extern "C"
 {
 EXPORT int _init(VideoInfo* info);
-=======
-EXPORT int _init(struct VideoInfo* info);
->>>>>>> cb4eba17
 EXPORT void _quit();
 EXPORT struct DeviceList _get_device_list(enum DeviceType type);
 EXPORT void _release_device_description(struct DeviceDescription* description);
