--- conflicted
+++ resolved
@@ -63,14 +63,11 @@
         return true;
     }
 
-<<<<<<< HEAD
-=======
     if (!IsRender)
     {
         return true;
     }
 
->>>>>>> 708cdf5e
     return renderer_on_video(_renderer, frame);
 }
 
