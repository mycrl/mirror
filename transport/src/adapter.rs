--- conflicted
+++ resolved
@@ -1,18 +1,6 @@
 use std::{
     fmt,
     net::SocketAddr,
-<<<<<<< HEAD
-    sync::{atomic::AtomicBool, Arc, Weak},
-};
-
-use async_trait::async_trait;
-use bytes::Bytes;
-use common::atomic::{AtomicOption, EasyAtomic};
-use tokio::sync::{
-    mpsc::{unbounded_channel, UnboundedReceiver, UnboundedSender},
-    Mutex,
-};
-=======
     sync::{
         atomic::AtomicBool,
         mpsc::{channel, Receiver, Sender},
@@ -31,7 +19,6 @@
     EndOfStream = 4,
     Partial = 8,
 }
->>>>>>> 31d13475
 
 #[repr(i32)]
 #[derive(Debug, Clone, Copy)]
@@ -87,14 +74,8 @@
     ) -> Option<Weak<StreamReceiverAdapter>>;
 }
 
-<<<<<<< HEAD
-#[async_trait]
-impl ReceiverAdapterFactory for () {
-    async fn connect(&self, _: u8, _: SocketAddr, _: &[u8]) -> Option<Weak<StreamReceiverAdapter>> {
-=======
 impl ReceiverAdapterFactory for () {
     fn connect(&self, _: u8, _: SocketAddr, _: &[u8]) -> Option<Weak<StreamReceiverAdapter>> {
->>>>>>> 31d13475
         None
     }
 }
@@ -106,16 +87,6 @@
 /// sps and pps as well as the key frame information.
 pub struct StreamSenderAdapter {
     config: AtomicOption<Bytes>,
-<<<<<<< HEAD
-    tx: UnboundedSender<Option<(Bytes, StreamKind, u8)>>,
-    rx: Mutex<UnboundedReceiver<Option<(Bytes, StreamKind, u8)>>>,
-    is_android: bool,
-}
-
-impl StreamSenderAdapter {
-    pub fn new(is_android: bool) -> Arc<Self> {
-        let (tx, rx) = unbounded_channel();
-=======
     tx: Sender<Option<(Bytes, StreamKind, u8, u64)>>,
     rx: Mutex<Receiver<Option<(Bytes, StreamKind, u8, u64)>>>,
 }
@@ -123,7 +94,6 @@
 impl StreamSenderAdapter {
     pub fn new() -> Arc<Self> {
         let (tx, rx) = channel();
->>>>>>> 31d13475
         Arc::new(Self {
             config: AtomicOption::new(None),
             rx: Mutex::new(rx),
@@ -143,38 +113,6 @@
     // frames, so the configuration frames are saved here, although it
     // should be noted that the configuration frames will only be
     // generated once.
-<<<<<<< HEAD
-    pub fn send(&self, buf: Bytes, info: StreamBufferInfo) -> bool {
-        if let StreamBufferInfo::Video(flags) = info {
-            if flags == BufferFlag::Config as i32 {
-                self.config.swap(Some(buf.clone()));
-            }
-
-            // Add SPS and PPS units in front of each keyframe (only use android)
-            if self.is_android {
-                if flags == BufferFlag::KeyFrame as i32 {
-                    if let Some(buf) = self.config.get() {
-                        if self
-                            .tx
-                            .send(Some((
-                                buf.clone(),
-                                StreamKind::Video,
-                                BufferFlag::Config as u8,
-                            )))
-                            .is_err()
-                        {
-                            return false;
-                        }
-                    }
-                }
-            }
-
-            self.tx
-                .send(Some((buf, StreamKind::Video, flags as u8)))
-                .is_ok()
-        } else {
-            self.tx.send(Some((buf, StreamKind::Audio, 0))).is_ok()
-=======
     pub fn send(&self, mut buf: Bytes, info: StreamBufferInfo) -> bool {
         match info {
             StreamBufferInfo::Video(flags, timestamp) => {
@@ -200,7 +138,6 @@
                 .tx
                 .send(Some((buf, StreamKind::Audio, flags as u8, timestamp)))
                 .is_ok(),
->>>>>>> 31d13475
         }
     }
 
@@ -216,16 +153,6 @@
 /// guarantee no packet loss.
 pub struct StreamReceiverAdapter {
     readable: AtomicBool,
-<<<<<<< HEAD
-    tx: UnboundedSender<Option<(Bytes, StreamKind)>>,
-    rx: Mutex<UnboundedReceiver<Option<(Bytes, StreamKind)>>>,
-    is_android: bool,
-}
-
-impl StreamReceiverAdapter {
-    pub fn new(is_android: bool) -> Arc<Self> {
-        let (tx, rx) = unbounded_channel();
-=======
     tx: Sender<Option<(Bytes, StreamKind, u64)>>,
     rx: Mutex<Receiver<Option<(Bytes, StreamKind, u64)>>>,
 }
@@ -233,7 +160,6 @@
 impl StreamReceiverAdapter {
     pub fn new() -> Arc<Self> {
         let (tx, rx) = channel();
->>>>>>> 31d13475
         Arc::new(Self {
             readable: AtomicBool::new(false),
             rx: Mutex::new(rx),
@@ -256,26 +182,12 @@
     /// As soon as a keyframe is received, the keyframe is cached, and when a
     /// packet loss occurs, the previous keyframe is retransmitted directly into
     /// the decoder.
-<<<<<<< HEAD
-    pub fn send(&self, buf: Bytes, kind: StreamKind, flags: u8) -> bool {
-=======
     pub fn send(&self, buf: Bytes, kind: StreamKind, flags: u8, timestamp: u64) -> bool {
->>>>>>> 31d13475
         if kind == StreamKind::Video {
             // When keyframes are received, the video stream can be played back
             // normally without corruption.
             let mut readable = self.readable.get();
-<<<<<<< HEAD
-            if flags
-                == if self.is_android {
-                    BufferFlag::Config as u8
-                } else {
-                    BufferFlag::KeyFrame as u8
-                }
-            {
-=======
             if flags == BufferFlag::KeyFrame as u8 {
->>>>>>> 31d13475
                 if !readable {
                     self.readable.update(true);
                     readable = true;
@@ -288,11 +200,7 @@
             }
         }
 
-<<<<<<< HEAD
-        self.tx.send(Some((buf, kind))).is_ok()
-=======
         self.tx.send(Some((buf, kind, timestamp))).is_ok()
->>>>>>> 31d13475
     }
 
     /// Marks that the video packet has been lost.
